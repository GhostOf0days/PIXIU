
<p align="center" width="100%">
<img src="https://i.postimg.cc/xTpWgq3L/pixiu-logo.png"  width="80%" height="80%">
</p>


<div>
<div align="center">
    <a target='_blank'>Qianqian Xie<sup>1</sup></span>&emsp;
    <a target='_blank'>Weiguang Han<sup>1</sup></span>&emsp;
    <a target='_blank'>Xiao Zhang<sup>2</sup></a>&emsp;
    <a target='_blank'>Yanzhao Lai<sup>3</sup></a>&emsp;
    <a target='_blank'>Min Peng<sup>1</sup></a>&emsp;
    <a href='https://warrington.ufl.edu/directory/person/12693/' target='_blank'>Alejandro Lopez-Lira<sup>4</sup></a>&emsp;
    </br>
    <a href='https://jimin.chancefocus.com/' target='_blank'>Jimin Huang*<sup>,5</sup></a>
</div>
<div>
<div align="center">
    <sup>1</sup>School of Computer Science, Wuhan University&emsp;
    <sup>2</sup>Sun Yat-Sen University&emsp;
    <sup>3</sup>School of Economics and Management, Southwest Jiaotong University&emsp;
    <sup>4</sup>University of Florida&emsp;
  <sup>5</sup>ChanceFocus AMC.
</div>
  
  
-----------------

![](https://img.shields.io/badge/pixiu-v0.1-gold)
![](https://black.readthedocs.io/en/stable/_static/license.svg)

[Pixiu Paper](https://arxiv.org/abs/2306.05443) | [FLARE Leaderboard](https://huggingface.co/spaces/ChanceFocus/FLARE)
  
**Checkpoints:** 
- [FinMA v0.1 (NLP 7B version)](https://huggingface.co/ChanceFocus/finma-7b-nlp)
- [FinMA v0.1 (Full 7B version)](https://huggingface.co/ChanceFocus/finma-7b-full)


## Update
**[2023-06-26]**
1. Introduced a new automated evaluation for FLARE based on the [lm_eval framework](https://github.com/EleutherAI/lm-evaluation-harness).
3. Added new Huggingface datasets for FLARE, such as [flare_ner](https://huggingface.co/datasets/ChanceFocus/flare-ner).


**[2023-06-19]**
1. Publicly release [FinMA-7B-full](https://huggingface.co/ChanceFocus/finma-7b-full) (full version).
2. Added Falcon-7B fine-tuned results on FLARE.
3. Updated usage instructions in both the README and the Hugging Face model card.

**[2023-06-11]**
1. Check our arxiv [paper](https://arxiv.org/abs/2306.05443)!
2. Publicly release FinMA v0.1 (NLP 7B version)
3. All model results of FLARE can be found on our [leaderboard](https://huggingface.co/spaces/ChanceFocus/FLARE)!
  
## Overview

The advancement of Natural Language Processing (NLP) and machine learning (ML) techniques in financial technology (FinTech) has enabled a diverse set of capabilities from predicting stock price movements to advanced financial analytics. However, to effectively understand the complex financial language and concepts, domain-specific LLMs are necessary.

Despite prior efforts, there is a lack of open-source financial LLMs and benchmarks to evaluate them. Additionally, these models are not fine-tuned to follow natural language instructions, limiting their performance in downstream financial tasks.

To address these gaps, we introduce PIXIU, providing:

1. Open-source LLMs tailored for finance called **FinMA**, by fine-tuning LLaMA with the dataset constructed in PIXIU.
2. Large-scale, high-quality multi-task and multi-modal financial instruction tuning data **FIT**.
3. Holistic financial evaluation benchmarks **FLARE** for assessing financial LLMs.

## Key Features

- **Open resources**: PIXIU openly provides the financial LLM, instruction tuning data, and datasets included in the evaluation benchmark to encourage open research and transparency.
  
- **Multi-task**: The instruction tuning data in PIXIU cover a diverse set of financial tasks, including four financial NLP tasks and one financial prediction task.

- **Multi-modality**: PIXIU's instruction tuning data consist of multi-modality financial data, including time series data from the stock movement prediction task. It covers various types of financial texts, including reports, news articles, tweets, and regulatory filings.
  
- **Diversity**: Unlike previous benchmarks focusing mainly on financial NLP tasks, PIXIU's evaluation benchmark includes critical financial prediction tasks aligned with real-world scenarios, making it more challenging.

## Building PIXIU

To construct the multi-task and multi-modal instruction data, we collected publicly available training data from diverse tasks. We wrote task-specific instructions for each task and assembled these with data samples to create a large-scale instruction tuning data.

Using this dataset, we conducted multi-task instruction tuning on LLaMA to create FinMA, a domain-specific LLM.

We built the Financial Language Understanding and Prediction Evaluation Benchmark (FLARE), covering 4 financial NLP tasks with 6 datasets, and 1 financial prediction tasks with 3 datasets. This benchmark allows us to compare the performance of our model with BloombergGPT and general domain LLMs such as ChatGPT and GPT-4.

## Structure of Repository

The repository is organized as follows:

1. **Models**: Contains the FinMA model fine-tuned on our dataset.
2. **Instruction Tuning Data**: Multi-task and multi-modal instruction data FIT for financial tasks.
3. **Evaluation Benchmark**: FLARE for evaluating financial LLMs.

## FinMA v0.1: Financial Large Language Model

We are pleased to introduce the first version of FinMA, including three models FinMA-7B, FinMA-7B-full, FinMA-30B, fine-tuned on LLaMA 7B and LLaMA-30B. FinMA-7B and FinMA-30B are trained with the NLP instruction data, while FinMA-7B-full is trained with the full instruction data from FIT covering both NLP and prediction tasks. 

FinMA v0.1 is now available on [Huggingface](https://huggingface.co/ChanceFocus/finma-7b-nlp) for public use. We look forward to the valuable contributions that this initial version will make to the financial NLP field and encourage users to apply it to various financial tasks and scenarios. We also invite feedback and shared experiences to help improve future versions.

## Instruction Dataset

Our instruction dataset is uniquely tailored for the domain-specific LLM, FinMA. This dataset has been meticulously assembled to fine-tune our model on a diverse range of financial tasks. It features publicly available multi-task and multi-modal data derived from the multiple open released financial datasets.

The dataset is multi-faceted, featuring tasks including sentiment analysis, news headline classification, named entity recognition, question answering, and stock movement prediction. It covers both textual and time-series data modalities, offering a rich variety of financial data. The task specific instruction prompts for each task have been carefully degined by domain experts.

The table below summarizes the different tasks, their corresponding modalities, text types, and examples of the instructions used for each task:

| **Task** | **Modalities** | **Text Types** | **Instructions Examples** |
| --- | --- | --- | --- |
| Sentiment Analysis | Text | news headlines,tweets | "Analyze the sentiment of this statement extracted from a financial news article.Provide your answer as either negative, positive or neutral. For instance, 'The company's stocks plummeted following the scandal.' would be classified as negative." |
| News Headline Classification | Text | News Headlines | "Consider whether the headline mentions the price of gold. Is there a Price or Not in the gold commodity market indicated in the news headline? Please answer Yes or No." |
| Named Entity Recognition | Text | financial agreements | "In the sentences extracted from financial agreements in U.S. SEC filings, identify the named entities that represent a person ('PER'), an organization ('ORG'), or a location ('LOC'). The required answer format is: 'entity name, entity type'. For instance, in 'Elon Musk, CEO of SpaceX, announced the launch from Cape Canaveral.', the entities would be: 'Elon Musk, PER; SpaceX, ORG; Cape Canaveral, LOC'" |
| Question Answering | Text |earnings reports | "In the context of this series of interconnected finance-related queries and the additional information provided by the pretext, table data, and post text from a company's financial filings, please provide a response to the final question. This may require extracting information from the context and performing mathematical calculations. Please take into account the information provided in the preceding questions and their answers when formulating your response:" |
| Stock Movement Prediction | Text, Time-Series | tweets, Stock Prices | "Analyze the information and social media posts to determine if the closing price of *\{tid\}* will ascend or descend at *\{point\}*. Please respond with either Rise or Fall." |

The dataset contains a vast amount of instruction data samples (136K), allowing FinMA to capture the nuances of the diverse financial tasks. The table below provides the statistical details of the instruction dataset:

| Data | Task | Raw | Instruction | Data Types | Modalities | License |
|---|---|---|---|---|---|---|
| FPB | sentiment analysis | 4,845 | 48,450 | news | text | CC BY-SA 3.0 |
| FiQA-SA | sentiment analysis | 1,173 | 11,730 | news headlines, tweets | text | Public |
| Headline | news headline classification | 11,412 | 11,412 | news headlines | text | CC BY-SA 3.0 |
| NER | named entity recognition | 1,366 | 13,660 | financial agreements | text | CC BY-SA 3.0 |
| FinQA | question answering | 8,281 | 8,281 | earnings reports | text, table | MIT License |
| ConvFinQA | question answering | 3,892 | 3,892 | earnings reports | text, table | MIT License |
| BigData22 | stock movement prediction | 7,164 | 7,164 | tweets, historical prices | text, time series | Public |
| ACL18 | stock movement prediction | 27,053 | 27,053 | tweets, historical prices | text, time series | MIT License |
| CIKM18 | stock movement prediction | 4,967 | 4,967 | tweets, historical prices | text, time series | Public |


| Data | Task | Valid | Test | Evaluation | Original Paper |
|---|---|---|---|---|---|
| FPB | sentiment analysis | 7,740 | 9,700 | F1, Accuracy | [1] |
| FiQA-SA | sentiment analysis | 1,880 | 2,350 | F1, Accuracy | [2] |
| Headline | news headline classification | 10,259 | 20,547 | Avg F1 | [3] |
| NER | named entity recognition | 1,029 | 980 | Entity F1 | [4] |
| FinQA | question answering | 882 | 1,147 | EM Accuracy | [5] |
| ConvFinQA | question answering | 1,489 | 2,161 | EM Accuracy | [6] |
| BigData22 | stock movement prediction | 797 | 1,471 | Accuracy, MCC | [7] |
| ACL18 | stock movement prediction | 2,554 | 3,719 | Accuracy, MCC | [8] |
| CIKM18 | stock movement prediction | 430 | 1,142 | Accuracy, MCC | [9] |

1. Pekka Malo, Ankur Sinha, Pekka Korhonen, Jyrki Wallenius, and Pyry Takala. 2014. Good debt or bad debt: Detecting semantic orientations in economic texts. Journal of the Association for Information Science and Technology 65, 4 (2014), 782–796.
2. Macedo Maia, Siegfried Handschuh, André Freitas, Brian Davis, Ross McDermott, Manel Zarrouk, and Alexandra Balahur. 2018. Www’18 open challenge: financial opinion mining and question answering. In Companion proceedings of the the web conference 2018. 1941–1942
3. Ankur Sinha and Tanmay Khandait. 2021. Impact of news on the commodity market: Dataset and results. In Advances in Information and Communication: Proceedings of the 2021 Future of Information and Communication Conference (FICC), Volume 2. Springer, 589–601
4. Julio Cesar Salinas Alvarado, Karin Verspoor, and Timothy Baldwin. 2015. Domain adaption of named entity recognition to support credit risk assessment. In Proceedings of the Australasian Language Technology Association Workshop 2015. 84–90.
5. Zhiyu Chen, Wenhu Chen, Charese Smiley, Sameena Shah, Iana Borova, Dylan Langdon, Reema Moussa, Matt Beane, Ting-Hao Huang, Bryan R Routledge, et al . 2021. FinQA: A Dataset of Numerical Reasoning over Financial Data. In Proceedings of the 2021 Conference on Empirical Methods in Natural Language Processing. 3697–3711.
6. Zhiyu Chen, Shiyang Li, Charese Smiley, Zhiqiang Ma, Sameena Shah, and William Yang Wang. 2022. Convfinqa: Exploring the chain of numerical reasoning in conversational finance question answering. arXiv preprint arXiv:2210.03849 (2022).
7. Yejun Soun, Jaemin Yoo, Minyong Cho, Jihyeong Jeon, and U Kang. 2022. Accurate Stock Movement Prediction with Self-supervised Learning from Sparse Noisy Tweets. In 2022 IEEE International Conference on Big Data (Big Data). IEEE, 1691–1700.
8. Yumo Xu and Shay B Cohen. 2018. Stock movement prediction from tweets and historical prices. In Proceedings of the 56th Annual Meeting of the Association for Computational Linguistics (Volume 1: Long Papers). 1970–1979.
9. Huizhe Wu, Wei Zhang, Weiwei Shen, and Jun Wang. 2018. Hybrid deep sequential modeling for social text-driven stock prediction. In Proceedings of the 27th ACM international conference on information and knowledge management. 1627–1630.


## Benchmark

In this section, we provide a detailed performance analysis of FinMA compared to other leading models, including ChatGPT, GPT-4, and BloombergGPT et al. For this analysis, we've chosen a range of tasks and metrics that span various aspects of financial Natural Language Processing and financial prediction. 

| Dataset | Metrics | GPT NeoX | OPT 66B | BLOOM | Chat GPT | GPT 4 | Bloomberg GPT | FinMA 7B | FinMA 30B | FinMA 7B-full |
|---|---|---|---|---|---|---|---|---|---|---|
| FPB | Acc | - | - | - | 0.78 | 0.76 | - | 0.86 | **0.87** | 0.87 |
| FPB | F1 | 0.45 | 0.49 | 0.50 | 0.78 | 0.78 | 0.51 | 0.86 | **0.88** | 0.87 |
| FiQA-SA | F1 | 0.51 | 0.52 | 0.53 | - | - | 0.75 | 0.84 | **0.87** | 0.79 |
| Headline | AvgF1 | 0.73 | 0.79 | 0.77 | 0.77 | 0.86 | 0.82 | **0.98** | 0.97 | 0.97 |
| NER | EntityF1 | 0.61 | 0.57 | 0.56 | 0.77 | **0.83** | 0.61 | 0.75 | 0.62 | 0.69 |
| FinQA | EmAcc | - | - | - | 0.58 | **0.63** | - | 0.06 | 0.11 | 0.04 |
| ConvFinQA | EmAcc | 0.28 | 0.30 | 0.36 | 0.60 | **0.76** | 0.43 | 0.25 | 0.40 | 0.20 |
| BigData22 | Acc | - | - | - | 0.53 | **0.54** | - | 0.48 | 0.47 | 0.49 |
| BigData22 | MCC | - | - | - | -0.025 | 0.03 | - | 0.04 | **0.04** | 0.01 |
| ACL18 | Acc | - | - | - | 0.50 | 0.52 | - | 0.50 | 0.49 | **0.56** |
| ACL18 | MCC | - | - | - | 0.005 | 0.02 | - | 0.00 | 0.00 | **0.10** |
| CIKM18 | Acc | - | - | - | 0.55 | **0.57** | - | 0.56 | 0.43 | 0.53 |
| CIKM18 | MCC | - | - | - | 0.01 | **0.02** | - | -0.02 | -0.05 | -0.03 |


The metrics used for evaluation are:

- **Entity F1 (NER):** This metric evaluates the quality of Named Entity Recognition by calculating the harmonic mean of precision and recall.
  
- **Avg F1 (Headlines):** This metric averages the F1 scores across different categories in the headlines task. 

- **ACC (FPB & FIQASA):** Accuracy (ACC) measures the fraction of predictions our model got right.

- **F1 (FPB & FIQASA):** F1 score is the harmonic mean of precision and recall. It is a good way to show that a classifier has a good value for both recall and precision.

- **EM ACC (FinQA & ConvFinQA):** Exact Match Accuracy (EM ACC) is the percentage of predictions that exactly match the true answer. 
- **Matthews correlation coefficient (MCC) (BigData22, ACL18& CIKM18):** A more robust evaluation metric for binary classification tasks than ACC, especially when classes are imbalanced.

Note that while FinMA displays competitive performance in many of the tasks, it underperforms in tasks such as FinQA and ConvFinQA. This underperformance is attributable to the fact that the LLaMA model, which FinMA is based upon, has not been pre-trained on tasks involving mathematical reasoning. The ability to parse and respond to numerical inputs is critical for financial tasks and is a key area for potential improvement in future iterations of FinMA.

In subsequent versions, we plan to address these limitations by incorporating larger backbone models such as LLaMA 65B or pre-training on tasks involving mathematical reasoning and domain-specific datasets. We believe that this addition will significantly enhance FinMA's performance on finance-specific tasks that require numerical understanding.


## Assessment Instructions

### Automated Task Assessment

Using the task evaluation framework from [EleutherAI's lm-evaluation-harness](https://github.com/EleutherAI/lm-evaluation-harness), we've compiled Huggingface datasets for the following tasks:

- [NER (flare_ner)](https://huggingface.co/datasets/ChanceFocus/flare-ner)
- [FPB (flare_fpb)](https://huggingface.co/datasets/ChanceFocus/flare-fpb)
- [FIQASA (flare_fiqasa)](https://huggingface.co/datasets/ChanceFocus/flare-fiqasa)
- [FinQA (flare_finqa)](https://huggingface.co/datasets/ChanceFocus/flare-finqa)
- [BigData22 for Stock Movement (flare_sm_bigdata)](https://huggingface.co/datasets/ChanceFocus/flare-sm-bigdata)
- [ACL18 for Stock Movement (flare_sm_acl)](https://huggingface.co/datasets/ChanceFocus/flare-sm-acl)
- [CIKM18 for Stock Movement (flare_sm_cikm)](https://huggingface.co/datasets/ChanceFocus/flare-sm-cikm)

For automated evaluation, please follow these instructions:
1. Install the `lm_eval` framework
```bash
git clone https://github.com/EleutherAI/lm-evaluation-harness
cd lm-evaluation-harness
pip install -e .
```

2. Huggingface Transformer
To evaluate a model hosted on the HuggingFace Hub (for instance, finma-7B-nlp), use this command:
```bash
python eval.py \
    --model hf-causal \
    --model_args pretrained=chancefocus/finma-7B-nlp \
    --tasks flare_ner,flare_sm_acl,flare_fpb
```

More details can be found in the [lm_eval](https://github.com/EleutherAI/lm-evaluation-harness) documentation.

3. Commercial APIs


Please note, for tasks such as NER, the automated evaluation is based on a specific pattern. This might fail to extract relevant information in zero-shot settings, resulting in relatively lower performance compared to previous human-annotated results.

```bash
export OPENAI_API_SECRET_KEY=YOUR_KEY_HERE
<<<<<<< HEAD
python eval.py \
    --model gpt-4 \
=======
python main.py \
    --model gpt3 \
>>>>>>> f832b7cd
    --tasks flare_ner,flare_sm_acl,flare_fpb
```

### Self-Hosted Evaluation

To run inference backend:
```bash
bash scripts/run_interface.sh
```

Please adjust run_interface.sh according to your environment requirements.

To evaluate:

```bash
python data/*/evaluate.py
```


## Citation

If you use PIXIU in your work, please cite our paper.

```
@misc{xie2023pixiu,
      title={PIXIU: A Large Language Model, Instruction Data and Evaluation Benchmark for Finance}, 
      author={Qianqian Xie and Weiguang Han and Xiao Zhang and Yanzhao Lai and Min Peng and Alejandro Lopez-Lira and Jimin Huang},
      year={2023},
      eprint={2306.05443},
      archivePrefix={arXiv},
      primaryClass={cs.CL}
}
```

## License

PIXIU is licensed under [MIT]. For more details, please see the [MIT](LICENSE) file.

## Star History

[![Star History Chart](https://api.star-history.com/svg?repos=chancefocus/pixiu&type=Date)](https://star-history.com/#chancefocus/pixiu&Date)

<|MERGE_RESOLUTION|>--- conflicted
+++ resolved
@@ -230,13 +230,8 @@
 
 ```bash
 export OPENAI_API_SECRET_KEY=YOUR_KEY_HERE
-<<<<<<< HEAD
 python eval.py \
     --model gpt-4 \
-=======
-python main.py \
-    --model gpt3 \
->>>>>>> f832b7cd
     --tasks flare_ner,flare_sm_acl,flare_fpb
 ```
 
